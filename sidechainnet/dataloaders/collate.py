"""Implements a collating function for use with PyTorch's DataLoaders."""
import collections

import numpy as np
import torch
import torch.utils.data

from sidechainnet.dataloaders.SimilarLengthBatchSampler import SimilarLengthBatchSampler
from sidechainnet.dataloaders.ProteinDataset import ProteinDataset
from sidechainnet.utils.sequence import VOCAB, DSSPVocabulary
from sidechainnet.structure.build_info import NUM_COORDS_PER_RES
from sidechainnet.utils.download import MAX_SEQ_LEN

<<<<<<< HEAD
Batch = collections.namedtuple(
    "Batch", "pids seqs msks evos secs angs crds int_seqs seq_evo_sec ress")
=======

Batch = collections.namedtuple("Batch",
                               "pids seqs msks evos secs angs "
                               "crds int_seqs seq_evo_sec resolution is_modified")
>>>>>>> d914643c


def get_collate_fn(aggregate_input, seqs_as_onehot=None):
    """Return a collate function for collating ProteinDataset batches.

    Args:
        aggregate_input: Boolean. If true, combine input items (seq, pssms) into a single
            tensor, as opposed to separate tensors.
        seqs_as_onehot: Boolean or None. If None, sequences are represented as one-hot
            vectors during aggregation or represented as integer sequences when not
            aggregated. The user may also specify True if they would like one-hot vectors
            returned iff aggregate_input is False.

    Returns:
        A collate function capable of collating batches from a ProteinDataset.
    """
    if seqs_as_onehot is None:
        if aggregate_input:
            seqs_as_onehot = True
        else:
            seqs_as_onehot = False

    if not seqs_as_onehot and aggregate_input:
        raise ValueError("Sequences must be represented as one-hot vectors if model input"
                         " is to be aggregated.")

    def collate_fn(insts):
        """Collates items extracted from a ProteinDataset, returning all items separately.

        Args:
            insts: A list of tuples, each containing one pnid, sequence, mask, pssm,
                angle, and coordinate extracted from a corresponding ProteinDataset.
            aggregate_input: A boolean that, if True, aggregates the 'model input'
                components of the data, or the data items (seqs, pssms) from which
                coordinates and angles are predicted.

        Returns:
            A tuple of the same information provided in the input, where each data type
            has been extracted in a list of its own. In other words, the returned tuple
            has one list for each of (pnids, seqs, msks, pssms, angs, crds). Each item in
            each list is padded to the maximum length of sequences in the batch.
        """
        # Instead of working with a list of tuples, we extract out each category of info
        # so it can be padded and re-provided to the user.
        pnids, sequences, masks, pssms, secs, angles, coords, resolution, mods = list(zip(*insts))
        max_batch_len = max(len(s) for s in sequences)

        int_seqs = pad_for_batch(sequences,
                                 max_batch_len,
                                 'seq',
                                 seqs_as_onehot=False,
                                 vocab=VOCAB)
        padded_seqs = pad_for_batch(sequences,
                                    max_batch_len,
                                    'seq',
                                    seqs_as_onehot=seqs_as_onehot,
                                    vocab=VOCAB)
        padded_secs = pad_for_batch(secs,
                                    max_batch_len,
                                    'seq',
                                    seqs_as_onehot=seqs_as_onehot,
                                    vocab=DSSPVocabulary())
        padded_msks = pad_for_batch(masks, max_batch_len, 'msk')
        padded_pssms = pad_for_batch(pssms, max_batch_len, 'pssm')
        padded_angs = pad_for_batch(angles, max_batch_len, 'ang')
        padded_crds = pad_for_batch(coords, max_batch_len, 'crd')
        padded_mods = pad_for_batch(mods, max_batch_len, 'msk')

        # Non-aggregated model input
        if not aggregate_input:
            return Batch(pids=pnids,
                         seqs=padded_seqs,
                         msks=padded_msks,
                         evos=padded_pssms,
                         secs=padded_secs,
                         angs=padded_angs,
                         crds=padded_crds,
                         int_seqs=int_seqs,
                         seq_evo_sec=None,
                         resolution=resolution,
                         is_modified=padded_mods)

        # Aggregated model input
        elif aggregate_input:
            seq_evo_sec = torch.cat(
                [padded_seqs.float(), padded_pssms,
                 padded_secs.float()], dim=-1)

            return Batch(pids=pnids,
                         seqs=padded_seqs,
                         msks=padded_msks,
                         evos=padded_pssms,
                         secs=padded_secs,
                         angs=padded_angs,
                         crds=padded_crds,
                         int_seqs=int_seqs,
                         seq_evo_sec=seq_evo_sec,
                         resolution=resolution,
                         is_modified=padded_mods)

    return collate_fn


def pad_for_batch(items, batch_length, dtype="", seqs_as_onehot=False, vocab=None):
    """Pad a list of items to batch_length using values dependent on the item type.

    Args:
        items: List of items to pad (i.e. sequences or masks represented as arrays of
            numbers, angles, coordinates, pssms).
        batch_length: The integer maximum length of any of the items in the input. All
            items are padded so that their length matches this number.
        dtype: A string ('seq', 'msk', 'pssm', 'ang', 'crd') reperesenting the type of
            data included in items.
        seqs_as_onehot: Boolean. If True, sequence-type data will be returned in 1-hot
            vector form.
        vocab: DSSPVocabulary or ProteinVocabulary. Vocabulary object for translating
            and handling sequence-type data.

    Returns:
         A padded list of the input items, all independently converted to Torch tensors.
    """
    batch = []
    if dtype == "seq":
        # Sequences are padded with a specific VOCAB pad character
        for seq in items:
            z = np.ones((batch_length - len(seq))) * vocab.pad_id
            c = np.concatenate((seq, z), axis=0)
            batch.append(c)
        batch = np.array(batch)
        batch = batch[:, :MAX_SEQ_LEN]
        batch = torch.LongTensor(batch)
        if seqs_as_onehot:
            batch = torch.nn.functional.one_hot(batch, len(vocab))
            if vocab.include_pad_char:
                # Delete the column for the pad character since it is implied (0-vector)
                if len(batch.shape) == 3:
                    batch = batch[:, :, :-1]
                elif len(batch.shape) == 2:
                    batch = batch[:, :-1]
                else:
                    raise ValueError(f"Unexpected batch dimension {str(batch.shape)}.")
    elif dtype == "msk":
        # Mask sequences (1 if present, 0 if absent) are padded with 0s
        for msk in items:
            z = np.zeros((batch_length - len(msk)))
            c = np.concatenate((msk, z), axis=0)
            batch.append(c)
        batch = np.array(batch)
        batch = batch[:, :MAX_SEQ_LEN]
        batch = torch.LongTensor(batch)
    elif dtype in ["pssm", "ang"]:
        # Mask other features with 0-vectors of a matching shape
        for item in items:
            z = np.zeros((batch_length - len(item), item.shape[-1]))
            c = np.concatenate((item, z), axis=0)
            batch.append(c)
        batch = np.array(batch)
        batch = batch[:, :MAX_SEQ_LEN]
        batch = torch.FloatTensor(batch)
    elif dtype == "crd":
        for item in items:
            z = np.zeros((batch_length * NUM_COORDS_PER_RES - len(item), item.shape[-1]))
            c = np.concatenate((item, z), axis=0)
            batch.append(c)
        batch = np.array(batch)
        # There are multiple rows per res, so we allow the coord matrix to be larger
        batch = batch[:, :MAX_SEQ_LEN * NUM_COORDS_PER_RES]
        batch = torch.FloatTensor(batch)

    return batch


def prepare_dataloaders(data,
                        aggregate_model_input,
                        collate_fn=None,
                        batch_size=32,
                        num_workers=1,
                        seq_as_onehot=None,
                        dynamic_batching=True,
                        optimize_for_cpu_parallelism=False,
                        train_eval_downsample=0.1):
    """Return dataloaders for model training according to user specifications.

    Using the pre-processed data, stored in a nested Python dictionary, this
    function returns train, validation, and test set dataloaders with 2 workers
    each. Note that there are multiple validation sets in ProteinNet.

    Args:
        data: A dictionary storing the entirety of a SidechainNet version (i.e. CASP 12).
            It must be organized in the manner described in this code's README, or in the
            paper.
        aggregate_model_input: A boolean that, if True, yields batches of (protein_id,
            model_input, true_angles, true_coordinates) when iterating over the returned
            PyTorch DataLoader. If False, this expands the model_input variable into
            its components (sequence, mask pssm).
        batch_size: Batch size to use when yielding batches from a DataLoader.
    """
    from sidechainnet.utils.download import VALID_SPLITS
    if collate_fn is None:
        collate_fn = get_collate_fn(aggregate_model_input, seqs_as_onehot=seq_as_onehot)

    train_dataset = ProteinDataset(data['train'], 'train', data['settings'], data['date'])

    train_loader = torch.utils.data.DataLoader(
        train_dataset,
        num_workers=num_workers,
        collate_fn=collate_fn,
        batch_sampler=SimilarLengthBatchSampler(
            train_dataset,
            batch_size,
            dynamic_batch=batch_size *
            data['settings']['lengths'].mean() if dynamic_batching else None,
            optimize_batch_for_cpus=optimize_for_cpu_parallelism,
        ))

    train_eval_loader = torch.utils.data.DataLoader(
        train_dataset,
        num_workers=num_workers,
        collate_fn=collate_fn,
        batch_sampler=SimilarLengthBatchSampler(
            train_dataset,
            batch_size,
            dynamic_batch=None,
            optimize_batch_for_cpus=optimize_for_cpu_parallelism,
            downsample=train_eval_downsample))

    valid_loaders = {}
    for vsplit in VALID_SPLITS:
        valid_loader = torch.utils.data.DataLoader(ProteinDataset(
            data[vsplit], vsplit, data['settings'], data['date']),
                                                   num_workers=num_workers,
                                                   batch_size=batch_size,
                                                   collate_fn=collate_fn)
        valid_loaders[vsplit] = valid_loader

    test_loader = torch.utils.data.DataLoader(ProteinDataset(data['test'], 'test',
                                                             data['settings'],
                                                             data['date']),
                                              num_workers=num_workers,
                                              batch_size=batch_size,
                                              collate_fn=collate_fn)

    dataloaders = {
        'train': train_loader,
        'train-eval': train_eval_loader,
        'test': test_loader
    }
    dataloaders.update({vsplit: valid_loaders[vsplit] for vsplit in VALID_SPLITS})

    return dataloaders


def get_dataloader_from_dataset_dict(dictionary):
    collate_fn = get_collate_fn(False, seqs_as_onehot=True)

    train_dataset = ProteinDataset(data['train'], 'train', data['settings'], data['date'])

    train_loader = torch.utils.data.DataLoader(
        train_dataset,
        num_workers=num_workers,
        collate_fn=collate_fn,
        batch_sampler=SimilarLengthBatchSampler(
            train_dataset,
            batch_size,
            dynamic_batch=batch_size *
            data['settings']['lengths'].mean() if dynamic_batching else None,
            optimize_batch_for_cpus=optimize_for_cpu_parallelism,
        ))<|MERGE_RESOLUTION|>--- conflicted
+++ resolved
@@ -11,15 +11,10 @@
 from sidechainnet.structure.build_info import NUM_COORDS_PER_RES
 from sidechainnet.utils.download import MAX_SEQ_LEN
 
-<<<<<<< HEAD
-Batch = collections.namedtuple(
-    "Batch", "pids seqs msks evos secs angs crds int_seqs seq_evo_sec ress")
-=======
 
 Batch = collections.namedtuple("Batch",
                                "pids seqs msks evos secs angs "
                                "crds int_seqs seq_evo_sec resolution is_modified")
->>>>>>> d914643c
 
 
 def get_collate_fn(aggregate_input, seqs_as_onehot=None):
