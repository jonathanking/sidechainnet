--- conflicted
+++ resolved
@@ -11,11 +11,7 @@
 import prody as pr
 from tqdm import tqdm
 
-<<<<<<< HEAD
-from sidechainnet.utils.align import can_be_directly_merged, expand_data_with_mask, assert_mask_gaps_are_correct, init_basic_aligner, init_aligner
-=======
-from sidechainnet.utils.align import merge, expand_data_with_mask
->>>>>>> 105f5fc8
+from sidechainnet.utils.align import merge, expand_data_with_mask, assert_mask_gaps_are_correct, init_basic_aligner, init_aligner
 
 pr.confProDy(verbosity="none")
 
@@ -45,19 +41,10 @@
 
     sc_entry = manually_adjust_data(pnid, sc_entry)
 
-<<<<<<< HEAD
-    can_be_merged, mask, alignment, ang, crd, warning = can_be_directly_merged(aligner, pn_entry["primary"],
-                                                                               sc_entry["seq"], sc_entry["ang"],
-                                                                               sc_entry["crd"], pn_entry["mask"], pnid)
-=======
-    mask, alignment, warning = merge(
-        aligner,
-        pn_entry["primary"],
-        # sc_entry,
-        sc_entry["seq"],
-        pn_entry["mask"],
-        pnid)
->>>>>>> 105f5fc8
+    mask, alignment, ang, crd, warning = merge(aligner, pn_entry["primary"],
+                                               # sc_entry,
+                                               sc_entry["seq"], sc_entry["ang"],
+                                               sc_entry["crd"], pn_entry["mask"], pnid)
     new_entry = {}
 
     if alignment:
@@ -77,22 +64,10 @@
         l = len(pn_entry["primary"])
         for k, v in new_entry.items():
             if k == "crd":
-<<<<<<< HEAD
                 if len(v) // NUM_COORDS_PER_RES != l: return {}, "failed"
-                assert len(
-                    v
-                ) // NUM_COORDS_PER_RES == l, f"{k} does not have correct length {l} (is {len(v) // NUM_COORDS_PER_RES})."
-=======
-                if len(v) // NUM_COORDS_PER_RES != l:
-                    return {}, "failed"
-                assert len(
-                    v) // NUM_COORDS_PER_RES == l, f"{k} does not have correct length " \
-                                                   f"{l} (is " \
-                                                   f"{len(v) // NUM_COORDS_PER_RES})."
->>>>>>> 105f5fc8
+                assert len(v) // NUM_COORDS_PER_RES == l, f"{k} does not have correct length {l} (is {len(v) // NUM_COORDS_PER_RES})."
             else:
-                if len(v) != l:
-                    return {}, "failed"
+                if len(v) != l: return {}, "failed"
                 assert len(v) == l, f"{k} does not have correct length {l} (is {len(v)})."
 
     return new_entry, warning
@@ -112,15 +87,9 @@
     """
     print("Preparing to merge ProteinNet data with downloaded sidechain data.")
     pn_files = [
-<<<<<<< HEAD
-        os.path.join(proteinnet_out, f"training_{training_set}.pt"),
-        os.path.join(proteinnet_out, f"validation.pt"),
-        os.path.join(proteinnet_out, f"testing.pt")
-=======
         os.path.join(proteinnet_out, f"training_{training_set}.pkl"),
         os.path.join(proteinnet_out, f"validation.pkl"),
         os.path.join(proteinnet_out, f"testing.pkl")
->>>>>>> 105f5fc8
     ]
 
     pn_data = {}
@@ -143,29 +112,14 @@
         "multiple alignments, found matching mask, many alignments": [],
         "single alignment, mask mismatch, mismatch used in alignment": [],
         "multiple alignments, mask mismatch, mismatch used in alignment": [],
-<<<<<<< HEAD
-        "multiple alignments, mask mismatch, many alignments, mismatch used in alignment": [],
+              "multiple alignments, mask mismatch, many alignments, mismatch used in alignment": [],
         "single alignment, found matching mask, mismatch used in alignment": [],
         "multiple alignments, found matching mask, mismatch used in alignment": [],
-        "multiple alignments, found matching mask, many alignments, mismatch used in alignment": [],
+              "multiple alignments, found matching mask, many alignments, mismatch used in alignment": [],
         "mismatch used in alignment": [],
         "too many wrong AAs, mismatch used in alignment": [],
         'too many wrong AAs, multiple alignments, found matching mask, mismatch used in alignment': [],
         'bad gaps': []
-=======
-        "multiple alignments, mask mismatch, many alignments, mismatch used in "
-        "alignment": [],
-        "single alignment, found matching mask, mismatch used in alignment": [],
-        "multiple alignments, found matching mask, mismatch used in alignment": [],
-        "multiple alignments, found matching mask, many alignments, mismatch used "
-        "in "
-        "alignment": [],
-        "mismatch used in alignment": [],
-        "too many wrong AAs, mismatch used in alignment": [],
-        'too many wrong AAs, multiple alignments, found matching mask, mismatch '
-        'used in '
-        'alignment': [],
->>>>>>> 105f5fc8
     }
 
     aligner = init_aligner()
@@ -222,29 +176,18 @@
             f.write(f"{failed_id}\n")
     with open("errors/COMBINED_M-ALN_MATCH_MANY_WRONGAA.txt", "w") as f:
         for failed_id in errors[
-<<<<<<< HEAD
-                "multiple alignments, found matching mask, many alignments, mismatch used in alignment"]:
-=======
             "multiple alignments, found matching mask, many alignments, mismatch used " \
             "in " \
             "alignment"]:
->>>>>>> 105f5fc8
             f.write(f"{failed_id}\n")
     with open("errors/COMBINED_WRONGAA-only.txt", "w") as f:
         for failed_id in errors["mismatch used in alignment"]:
             f.write(f"{failed_id}\n")
     with open("errors/COMBINED_MANY-WRONGAA.txt", "w") as f:
-        for failed_id in errors[
-<<<<<<< HEAD
-                'too many wrong AAs, multiple alignments, found matching mask, mismatch used in alignment']:
+        for failed_id in errors['too many wrong AAs, multiple alignments, found matching mask, mismatch used in alignment']:
             f.write(f"{failed_id}\n")
     with open("errors/BAD_GAPS.txt", "w") as f:
         for failed_id in errors['bad gaps']:
-=======
-            'too many wrong AAs, multiple alignments, found matching mask, mismatch ' \
-            'used in ' \
-            'alignment']:
->>>>>>> 105f5fc8
             f.write(f"{failed_id}\n")
 
     print(f"Finished unifying sidechain information with ProteinNet data.\n"
@@ -263,22 +206,16 @@
 
 
 def main():
-<<<<<<< HEAD
-    # First, create PyTorch versions of  raw proteinnet files for convenience
-    pnids = parse_raw_proteinnet(args.proteinnet_in, args.proteinnet_out, args.training_set)
-
-    # Using the ProteinNet IDs as a guide, download the relevant sidechain data
-    sc_data, sc_filename = download_sidechain_data(pnids, args.sidechainnet_out, args.casp_version, args.training_set,
-=======
     # First, parse raw proteinnet files into Python dictionaries for convenience
     pnids = parse_raw_proteinnet(args.proteinnet_in, args.proteinnet_out,
                                  args.training_set)
 
     # Using the ProteinNet IDs as a guide, download the relevant sidechain data
     sc_data, sc_filename = download_sidechain_data(pnids, args.sidechainnet_out,
-                                                   args.casp_version, args.training_set,
->>>>>>> 105f5fc8
-                                                   args.limit, args.proteinnet_in)
+                                                   args.casp_version,
+                                                   args.training_set,
+                                                   args.limit,
+                                                   args.proteinnet_in)
 
     # For debugging errors
     # sc_data = load_data("../data/sidechainnet/seq-only_casp12_100.pkl")
@@ -286,27 +223,17 @@
     # Finally, unify the sidechain data with ProteinNet
     sidechainnet = combine_datasets(args.proteinnet_out, sc_data, args.training_set)
 
-<<<<<<< HEAD
-    save_data(sidechainnet,
-              os.path.join(args.sidechainnet_out, f"sidechainnet_{args.casp_version}"
-                           f"_{args.training_set}.pt"))
-=======
     save_data(
         sidechainnet,
         os.path.join(args.sidechainnet_out, f"sidechainnet_{args.casp_version}_"
                      f"{args.training_set}.pkl"))
->>>>>>> 105f5fc8
 
 
 if __name__ == "__main__":
     parser = argparse.ArgumentParser(description="Constructs SidechainNet.")
-<<<<<<< HEAD
-    parser.add_argument('proteinnet_in', type=str, help='Path to ProteinNet raw records directory.')
-=======
     parser.add_argument('proteinnet_in',
                         type=str,
                         help='Path to ProteinNet raw records directory.')
->>>>>>> 105f5fc8
     parser.add_argument('--proteinnet_out',
                         '-po',
                         type=str,
@@ -317,26 +244,18 @@
                         type=str,
                         help='Where to save SidechainNet.',
                         default="../data/sidechainnet/")
-<<<<<<< HEAD
-    parser.add_argument('-l', '--limit', type=int, default=None, help='Limit size of training set for debugging.')
-=======
     parser.add_argument('-l',
                         '--limit',
                         type=int,
                         default=None,
                         help='Limit size of training set for debugging.')
->>>>>>> 105f5fc8
     parser.add_argument("--pdb_dir",
                         default=os.path.expanduser("~/pdb/"),
                         type=str,
                         help="Location to download PDB files for ProDy.")
     parser.add_argument('--training_set',
                         type=int,
-<<<<<<< HEAD
-                        default=100,
-=======
                         default=30,
->>>>>>> 105f5fc8
                         help='Which \'thinning\' of the ProteinNet training '
                         'set to parse. {30,50,70,90,95,100}. Default 30.')
     args = parser.parse_args()
