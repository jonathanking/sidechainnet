"""Contains high-level functionality for protein structure building tools, i.e. NeRF."""

import numpy as np
import prody as pr
import torch
from numba import njit
from sidechainnet.structure import StructureBuilder
from sidechainnet.structure.build_info import NUM_ANGLES, SC_BUILD_INFO
from sidechainnet.utils.sequence import ONE_TO_THREE_LETTER_MAP, VOCAB


def angles_to_coords(angles, seq, remove_batch_padding=False):
    """Convert torsional angles to coordinates."""
    pred_ang, input_seq = angles, seq
    if remove_batch_padding:
        # Remove batch-level masking
        batch_mask = input_seq.ne(VOCAB.pad_id)
        input_seq = input_seq[batch_mask]

    # Remove SOS and EOS characters if present
    # input_seq = remove_sos_eos_from_input(input_seq)
    # pred_ang = pred_ang[:input_seq.shape[0]]

    # Generate coordinates
    return generate_coords(pred_ang, input_seq, torch.device("cpu"))


def generate_coords(angles, input_seq, device):
    """Return a protein's coordinates generated from its angles and sequence.

    Given a tensor of angles (L x NUM_PREDICTED_ANGLES), produces the entire set
    of cartesian coordinates using the NeRF method, (L x A` x 3), where A` is
    the number of atoms generated (depends on amino acid sequence).
    """
    sb = StructureBuilder.StructureBuilder(input_seq, angles, device)
    return sb.build()


def nerf(a, b, c, l, theta, chi, l_bc=None, nerf_method="standard"):
    """Compute the position of point d given 3 previous points and several parameters.

    This function uses either sn_nerf or standard_nerf depending on the presence of l_bc.
    Both sn_nerf and standard_nerf follow the formulations in the paper by Jerod Parsons
    et al. https://doi.org/10.1002/jcc.20237 titled "Practical conversion from torsion
    space to Cartesian space for in silico protein synthesis."

    Args:
        a (torch.float32 tensor): (3 x 1) tensor describing point a.
        b (torch.float32 tensor): (3 x 1) tensor describing point b.
        c (torch.float32 tensor): (3 x 1) tensor describing point c.
        l_cd (torch.float32 tensor): (1) tensor describing the length between points
            c & d.
        theta (torch.float32 tensor): (1) tensor describing angle between points b, c,
            and d.
        chi (torch.float32 tensor): (1) tensor describing dihedral angle between points
            a, b, c, and d.
        l_bc (torch.float32 tensor, optional): (1) tensor describing length between points
            b and c.
        nerf_method (str, optional): Which NeRF implementation to use. "standard" uses
            the standard NeRF formulation described in many papers. "sn_nerf" uses an
            optimized version with less vector normalizations. Defaults to
            "standard".
    """
    if nerf_method == "standard" or l_bc is None:
        return standard_nerf(a, b, c, l, theta, chi)
    elif nerf_method == "sn_nerf" and l_bc is not None:
        return sn_nerf(a, b, c, l, theta, chi, l_bc)
    else:
        raise ValueError("l_bc must be provided for sn_nerf.")


def standard_nerf(a, b, c, l, theta, chi):
    """Compute the position of point d given 3 previous points and angle information.

    This implementation is based on the one originally written by Rohit Bhattacharya
    (rohit.bhattachar@gmail.com,
    https://github.com/rbhatta8/protein-design/blob/master/nerf.py). I have extended it to
    work with PyTorch. Original equation from https://doi.org/10.1002/jcc.20237.

    Args:
        a (torch.float32 tensor): (3 x 1) tensor describing point a.
        b (torch.float32 tensor): (3 x 1) tensor describing point b.
        c (torch.float32 tensor): (3 x 1) tensor describing point c.
        l_cd (torch.float32 tensor): (1) tensor describing the length between points
            c & d.
        theta (torch.float32 tensor): (1) tensor describing angle between points b, c,
            and d.
        chi (torch.float32 tensor): (1) tensor describing dihedral angle between points
            a, b, c, and d.

    Raises:
        ValueError: Raises ValueError when value of theta is not in [-pi, pi].

    Returns:
        torch.float32 tensor: (3 x 1) tensor describing coordinates of point c after
        placement using points a, b, c, and several parameters.
    """

    # calculate unit vectors AB and BC
    W_hat = torch.nn.functional.normalize(b - a, dim=0)
    x_hat = torch.nn.functional.normalize(c - b, dim=0)

    # calculate unit normals n = AB x BC
    # and p = n x BC
    n_unit = torch.cross(W_hat, x_hat)
    z_hat = torch.nn.functional.normalize(n_unit, dim=0)
    y_hat = torch.cross(z_hat, x_hat)

    # create rotation matrix [BC; p; n] (3x3)
    M = torch.stack([x_hat, y_hat, z_hat], dim=1)

    # calculate coord pre rotation matrix
    d = torch.stack([
        torch.squeeze(-l * torch.cos(theta)),
        torch.squeeze(l * torch.sin(theta) * torch.cos(chi)),
        torch.squeeze(l * torch.sin(theta) * torch.sin(chi))
    ])

    # calculate with rotation as our final output
    d = d.unsqueeze(1).to(torch.float32)
    res = c + torch.mm(M, d).squeeze()
    return res.squeeze()


<<<<<<< HEAD
@torch.jit.script
=======
# @torch.jit.script
>>>>>>> 0dd189a5
def sn_nerf(a, b, c, l_cd, theta, chi, l_bc):
    """Return coordinates for point d given previous points & parameters. Optimized NeRF.

    This function has been optimized from the original nerf to be about 20% faster. It
    contains fewer normalization steps and total calculations than the original
    formulation. See https://doi.org/10.1002/jcc.20237 for details.

    Args:
        a (torch.float32 tensor): (3 x 1) tensor describing point a.
        b (torch.float32 tensor): (3 x 1) tensor describing point b.
        c (torch.float32 tensor): (3 x 1) tensor describing point c.
        l_cd (torch.float32 tensor): (1) tensor describing the length between points
            c & d.
        theta (torch.float32 tensor): (1) tensor describing angle between points b, c,
            and d.
        chi (torch.float32 tensor): (1) tensor describing dihedral angle between points
            a, b, c, and d.
        l_bc (torch.float32 tensor): (1) tensor describing length between points b and c.

    Raises:
        ValueError: Raises ValueError when value of theta is not in [-pi, pi].

    Returns:
        torch.float32 tensor: (3 x 1) tensor describing coordinates of point c after
        placement using points a, b, c, and several parameters.
    """
    return torch.mm(
        torch.stack(
            [(c - b) / l_bc,
             torch.cross(
                 torch.nn.functional.normalize(torch.cross(b - a, (c - b) / l_bc), dim=0),
                 (c - b) / l_bc),
             torch.nn.functional.normalize(torch.cross(b - a, (c - b) / l_bc), dim=0)],
            dim=1),
        l_cd * torch.stack([
            -torch.cos(theta),
            torch.sin(theta) * torch.cos(chi),
            torch.sin(theta) * torch.sin(chi)
        ]).to(torch.float32).unsqueeze(1)).squeeze() + c


<<<<<<< HEAD
@njit
=======
# @njit
>>>>>>> 0dd189a5
def sn_nerf_numpy(a, b, c, l_cd, theta, chi, l_bc):
    """Return coordinates for point d given previous points & parameters. Optimized NeRF.

    This function has been optimized from the original nerf to be about 20% faster. It
    contains fewer normalization steps and total calculations than the original
    formulation. See https://doi.org/10.1002/jcc.20237 for details.

    Args:
        a (torch.float32 tensor): (3 x 1) tensor describing point a.
        b (torch.float32 tensor): (3 x 1) tensor describing point b.
        c (torch.float32 tensor): (3 x 1) tensor describing point c.
        l_cd (torch.float32 tensor): (1) tensor describing the length between points
            c & d.
        theta (torch.float32 tensor): (1) tensor describing angle between points b, c,
            and d.
        chi (torch.float32 tensor): (1) tensor describing dihedral angle between points
            a, b, c, and d.
        l_bc (torch.float32 tensor): (1) tensor describing length between points b and c.

    Raises:
        ValueError: Raises ValueError when value of theta is not in [-pi, pi].

    Returns:
        torch.float32 tensor: (3 x 1) tensor describing coordinates of point c after
        placement using points a, b, c, and several parameters.
    """
    AB = b - a
    BC = c - b
    bc = BC / l_bc
    AB_x_bc = np.cross(AB, bc)
    n = AB_x_bc / np.linalg.norm(AB_x_bc)
    n_x_bc = np.cross(n, bc)

    M = np.stack((bc, n_x_bc, n), axis=1)

    sin_theta = np.sin(theta)

    D = np.dot(
        M,
        l_cd * np.expand_dims(
            np.asarray(
                (-np.cos(theta), sin_theta * np.cos(chi), sin_theta * np.sin(chi))),
            1)).reshape((3,)) + c

    return D


def determine_missing_positions(ang_or_coord_matrix):
    """Uses GLOBAL_PAD_CHAR to determine location of missing atoms or residues."""
    raise NotImplementedError


def deg2rad(angle):
    """Convert an angle in degrees to radians."""
    return angle * np.pi / 180.


def inverse_trig_transform(t, n_angles=NUM_ANGLES):
    """Compute the atan2 of the last 2 dimensions of a given tensor.

    Given a (BATCH x L X NUM_PREDICTED_ANGLES ) tensor, returns (BATCH X
    L X NUM_PREDICTED_ANGLES) tensor. Performs atan2 transformation from sin
    and cos values.

    Args:
        t (torch.tensor): Tensor of shape (batch, L, NUM_ANGLES, 2).

    Returns:
        torch.tensor: Tensor of angles with the last two dimensions reduced
        via atan2.
    """
    t = t.view(t.shape[0], -1, n_angles, 2)
    t_cos = t[:, :, :, 0]
    t_sin = t[:, :, :, 1]
    t = torch.atan2(t_sin, t_cos)
    return t


def trig_transform(t):
    """Expand the last dimension of an angle tensor to have sin/cos values.

    Args:
        t (torch.tensor): Angle tensor with shape (batch x L x num_angle)

    Raises:
        ValueError: if tensor shape is not recognized.

    Returns:
        torch.tensor: Angle tensor with shape (batch x L x num_angle x 2).
    """
    new_t = torch.zeros(*t.shape, 2, device=t.device)
    if len(new_t.shape) == 4:
        new_t[:, :, :, 0] = torch.cos(t)
        new_t[:, :, :, 1] = torch.sin(t)
    else:
        raise ValueError("trig_transform function is only defined for "
                         "(batch x L x num_angle) tensors.")
    return new_t


def compare_pdb_files(file1, file2):
    """Returns the RMSD between two PDB files of the same protein.

    Args:
        file1 (str): Path to first PDB file.
        file2 (str): Path to second PDB file. Must be the same protein as in file1.

    Returns:
        float: Root Mean Squared Deviation (RMSD) between the two structures.
    """
    s1 = pr.parsePDB(file1)
    s2 = pr.parsePDB(file2)
    transformation = pr.calcTransformation(s1, s2)
    s1_aligned = transformation.apply(s1)
    return pr.calcRMSD(s1_aligned, s2)


def debug_example():
    """A simple example of structure building for debugging."""
    d = torch.load("/home/jok120/protein-transformer/data/proteinnet/casp12_200206_30.pt")
    seq = d["train"]["seq"][70]
    ang = d["train"]["ang"][70]
    sb = StructureBuilder.StructureBuilder(seq, ang)
    sb.build()


def coord_generator(coords, atoms_per_res=14, remove_padding=False, seq=""):
    """Return a generator to iteratively yield self.atoms_per_res atoms at a time."""
    if remove_padding and not seq:
        raise ValueError("A sequence (1-letter code) must be provided to remove padding.")
    coord_idx = 0
    while coord_idx < coords.shape[0]:
        _slice = coords[coord_idx:coord_idx + atoms_per_res]
        if remove_padding:
            resname = ONE_TO_THREE_LETTER_MAP[seq[coord_idx // atoms_per_res]]
            n_atoms = len(["N", "CA", "C", "O"] + SC_BUILD_INFO[resname]["atom-names"])
            _slice = _slice[0:n_atoms]
        yield _slice
        coord_idx += atoms_per_res


if __name__ == '__main__':
    debug_example()<|MERGE_RESOLUTION|>--- conflicted
+++ resolved
@@ -122,11 +122,7 @@
     return res.squeeze()
 
 
-<<<<<<< HEAD
-@torch.jit.script
-=======
 # @torch.jit.script
->>>>>>> 0dd189a5
 def sn_nerf(a, b, c, l_cd, theta, chi, l_bc):
     """Return coordinates for point d given previous points & parameters. Optimized NeRF.
 
@@ -168,11 +164,7 @@
         ]).to(torch.float32).unsqueeze(1)).squeeze() + c
 
 
-<<<<<<< HEAD
-@njit
-=======
 # @njit
->>>>>>> 0dd189a5
 def sn_nerf_numpy(a, b, c, l_cd, theta, chi, l_bc):
     """Return coordinates for point d given previous points & parameters. Optimized NeRF.
 
