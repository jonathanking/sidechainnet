"""A class for generating/visualizing protein atomic coordinates from measured angles."""

import copy
from io import UnsupportedOperation
import numpy as np
import prody as pr
import torch
from sidechainnet.structure.build_info import GLOBAL_PAD_CHAR
from sidechainnet.utils.measure import compute_fictious_atom_for_res1

from sidechainnet.utils.sequence import ONE_TO_THREE_LETTER_MAP, VOCAB
from sidechainnet.structure.build_info import SC_HBUILD_INFO, BB_BUILD_INFO, NUM_COORDS_PER_RES, SC_ANGLES_START_POS, NUM_ANGLES
from sidechainnet.structure.structure import nerf
from sidechainnet.structure.HydrogenBuilder import HydrogenBuilder, NUM_COORDS_PER_RES_W_HYDROGENS


class StructureBuilder(object):
    """Reconstruct a protein's structure given its sequence and angles or coordinates.

    The hydroxyl-oxygen of terminal residues is not placed because this would
    mean that the number of coordinates per residue would not be constant, or
    cause other complications (i.e. what if the last atom of a structure is not
    really a terminal atom because it's tail is masked out?).
    """

    def __init__(self,
                 seq,
                 ang=None,
                 crd=None,
                 device='cpu',
                 nerf_method="standard",
                 has_hydrogens=None):
        """Initialize a StructureBuilder for a single protein. Does not build coordinates.

        To generate coordinates after initialization, see build().
        To create PDB/GLTF files or to generate a py3Dmol visualization, see
        to_{pdb,gltf,3Dmol}.

        Args:
            seq: An integer tensor or a string of length L that represents the protein's
                amino acid sequence.
            ang: A float tensor (L X NUM_PREDICTED_ANGLES) that contains all of the
                protein's interior angles.
            crd: A float tensor ((L X NUM_COORDS_PER_RES) X 3) that contains all of the
                protein's atomic coordinates. Each residue must contain the same number
                of coordinates, with empty coordinate entries padded with 0-vectors.
            device: An optional torch device on which to build the structure.
            nerf_method (str, optional): Which NeRF implementation to use. "standard" uses
                the standard NeRF formulation described in many papers. "sn_nerf" uses an
                optimized version with less vector normalizations. Defaults to
                "standard".
            has_hydrogens(bool, optional): True if the coordinate matrix uses a hydrogen
                representation. If not provided, attempts to infer.
        """
        # TODO support one-hot sequences
        # Perhaps the user mistakenly passed coordinates for the angle arguments
        if ang is not None and crd is None and ang.shape[-1] == 3:
            self.coords = ang
            self.ang = None
        elif crd is not None and ang is None:
            self.ang = None
            self.coords = crd
            if len(self.coords.shape) == 3:
                raise ValueError("Batches of structures are not supported by "
                                 "StructureBuilder. See BatchedStructureBuilder instead.")
        elif crd is None and ang is not None:
            self.coords = None
            self.ang = ang
            if len(self.ang.shape) == 3:
                raise ValueError("Batches of structures are not supported by "
                                 "StructureBuilder. See BatchedStructureBuilder instead.")
        elif (ang is None and crd is None) or (ang is not None and crd is not None):
            raise ValueError("You must provide exactly one of either coordinates (crd) "
                             "or angles (ang).")

        self.seq_as_str = seq if type(seq) == str else _convert_seq_to_str(seq)
        self.seq_as_ints = np.asarray([VOCAB._char2int[s] for s in self.seq_as_str])
        self.device = device

        # Validate input data
        if self.coords is not None:
            self.is_numpy = False if isinstance(self.coords, torch.Tensor) else True
        else:
            self.is_numpy = False if isinstance(self.ang, torch.Tensor) else True
        self.array_lib = np if self.is_numpy else torch

        if self.ang is not None and self.ang.shape[-1] != NUM_ANGLES:
            raise ValueError(f"Angle matrix dimensions must match (L x {NUM_ANGLES}). "
                             f"You have provided {tuple(self.ang.shape)}.")
        if (self.coords is not None and self.coords.shape[-1] != 3):
            raise ValueError(f"Coordinate matrix dimensions must match (L x 3). "
                             f"You have provided {tuple(self.coords.shape)}.")
        if (self.coords is not None and (self.coords.shape[0]) != len(self.seq_as_str) and
            (self.coords.shape[0]) != len(self.seq_as_str)):
            raise ValueError(
                f"The length of the coordinate matrix must match the sequence length. "
                f"You have provided coords.shape[0] = {self.coords.shape[0]}.")
        if self.ang is not None and (self.array_lib.isnan(self.ang)).all(axis=1).any():
            missing_loc = self.array_lib.where(
                (self.array_lib.isnan(self.ang)).all(axis=1))
            raise ValueError(f"Building atomic coordinates from angles is not supported "
                             f"for structures with missing residues. Missing residues = "
                             f"{list(missing_loc[0])}. Protein structures with missing "
                             "residues are only supported if built directly from "
                             "coordinates (also supported by StructureBuilder).")

        self.prev_ang = None
        self.prev_bb = None
        self.next_bb = None
        self.pdb_creator = None
        self.nerf_method = nerf_method
        if has_hydrogens is not None:
            self.has_hydrogens = has_hydrogens
        else:
            try:
                assert not (
                    self.coords.shape[0] % NUM_COORDS_PER_RES == 0 and
                    self.coords.shape[0] % NUM_COORDS_PER_RES_W_HYDROGENS == 0
                ), ("Coordinate tensor for protein has an ambiguous shape. Please pass a "
                    "value to has_hydrogens for clarification.")
                self.has_hydrogens = self.coords.shape[
                    0] % NUM_COORDS_PER_RES_W_HYDROGENS == 0
            except AttributeError:
                self.has_hydrogens = False
        self.terminal_atoms = None

    def __len__(self):
        """Return length of the protein sequence.

        Returns:
            int: Integer sequence length.
        """
        return len(self.seq_as_str)

    def _iter_resname_angs(self, start=0):
        for resname, angles in zip(self.seq_as_ints[start:], self.ang[start:]):
            yield resname, angles

    def _build_first_two_residues(self):
        """Construct the first two residues of the protein."""
        resname_ang_iter = self._iter_resname_angs()
        first_resname, first_ang = next(resname_ang_iter)
        second_resname, second_ang = next(resname_ang_iter)
        first_res = ResidueBuilder(first_resname,
                                   first_ang,
                                   prev_res=None,
                                   nerf_method=self.nerf_method,
                                   device=self.device)
        second_res = ResidueBuilder(second_resname,
                                    second_ang,
                                    prev_res=first_res,
                                    nerf_method=self.nerf_method,
                                    device=self.device)

        first_res.build()
        second_res.build()

        return first_res, second_res

    def build(self):
        """Construct all of the atoms for a residue.

        Special care must be taken for the first residue in the sequence in
        order to place its CB, if present.

        Returns:
            (numpy.ndarray, torch.Tensor): An array or tensor of the generated coordinates
            with shape ((L X NUM_COORDS_PER_RES) X 3).
        """
        # If a StructureBuilder does not have angles, build returns its coordinates
        if self.ang is None:
            return self.coords

        # Build the first and second residues, a special case
        first, second = self._build_first_two_residues()

        # Combine the coordinates and build the rest of the protein
        self.coords = first._stack_coords() + second._stack_coords()

        # Build the rest of the structure
        prev_res = second
        for i, (resname, ang) in enumerate(self._iter_resname_angs(start=2)):
            res = ResidueBuilder(resname,
                                 ang,
                                 prev_res=prev_res,
                                 is_last_res=i + 2 == len(self.seq_as_str) - 1,
                                 nerf_method=self.nerf_method,
                                 device=self.device)
            self.coords += res.build()
            prev_res = res

<<<<<<< HEAD
        if not self.is_numpy:
            self.coords = torch.stack(self.coords).double()
        else:
            self.coords = np.stack([c.detach().numpy() for c in self.coords])
=======
        if self.data_type == 'numpy' and torch.is_tensor(self.coords[0]):
            self.coords = torch.stack(self.coords)
            self.coords = self.coords.detach().numpy()
        elif self.data_type == 'numpy' and isinstance(self.coords[0], np.ndarray):
            self.coords = np.stack(self.coords)
        else:
            self.coords = torch.stack(self.coords)
            self.data_type = 'torch'
>>>>>>> 9eb70227

        return self.coords

    def _initialize_coordinates_and_PdbCreator(self):
        if self.coords is None or len(self.coords) == 0:
            self.build()

        if not self.pdb_creator:
            from sidechainnet.structure.PdbBuilder import PdbBuilder
            if self.is_numpy:
                self.pdb_creator = PdbBuilder(self.seq_as_str,
                                              self.coords,
                                              terminal_atoms=self.terminal_atoms,
                                              has_hydrogens=self.has_hydrogens)
            else:
                self.pdb_creator = PdbBuilder(self.seq_as_str,
                                              self.coords.cpu().detach().numpy(),
                                              terminal_atoms=self.terminal_atoms,
                                              has_hydrogens=self.has_hydrogens)

    def add_hydrogens(self):
        """Add Hydrogen atom coordinates to coordinate representation (re-apply PADs)."""
        if self.coords is None or not len(self.coords):
            raise ValueError("Cannot add hydrogens to a structure whose heavy atoms have"
                             " not yet been built.")
        self.hb = HydrogenBuilder(self.seq_as_str, self.coords, self.device)
        self.coords = self.hb.build_hydrogens()
        self.has_hydrogens = True
        self.terminal_atoms = self.hb.terminal_atoms

    def to_pdb(self, path, title="pred"):
        """Save protein structure as a PDB file to given path.

        Args:
            path (str): Path to save PDB file.
            title (str, optional): Title of structure for PDB file. Defaults to "pred".
        """
        self._initialize_coordinates_and_PdbCreator()
        self.pdb_creator.save_pdb(path, title)

    def to_pdbstr(self, title="pred"):
        """Return protein structure as a PDB string.

        Args:
            title (str, optional): Title of structure for PDB file. Defaults to "pred".
        """
        self._initialize_coordinates_and_PdbCreator()
        return self.pdb_creator.get_pdb_string(title)

    def to_gltf(self, path, title="pred"):
        """Save protein structure as a GLTF (3D-object) file to given path.

        Args:
            path (str): Path to save GLTF file.
            title (str, optional): Title of structure for GLTF file. Defaults to "pred".
        """
        self._initialize_coordinates_and_PdbCreator()
        self.pdb_creator.save_gltf(path, title)

    def to_png(self, path):
        """Save protein structure as PNG, showing sidechains if available. Requires pdb.

        Args:
            path (str): Path to save file. 
        """
        import pymol
        assert ".png" in path, "requested filepath must end with '.png'."
        pymol.cmd.load(path.replace(".png", ".pdb"))
        pymol.cmd.select("sidechain")
        pymol.cmd.show("lines")
        pymol.cmd.png(path, width=800, height=800, quiet=0, dpi=200, ray=0)
        pymol.cmd.delete("all")

    def to_3Dmol(self, style=None, other_protein=None, **kwargs):
        """Generate protein structure & return interactive py3Dmol.view for visualization.

        Args:
            style (str, optional): Style string to be passed to py3Dmol for
                visualization. Defaults to None.

        Returns:
            py3Dmol.view object: A view object that is interactive in iPython notebook
                settings.
        """
        import py3Dmol

        view = py3Dmol.view(**kwargs)
        view.addModel(self.to_pdbstr(), 'pdb', {'keepH': True})

        # If we have another protein to compare, align the other protein and add to viz
        if other_protein is not None:
            # Create copies and nan-masks of coordinate data
            other_protein.numpy()
            other_protein_copy = other_protein.copy()
            # Remove rows with nans
            other_protein_copy_coords = other_protein_copy.coords.reshape(-1, 3)
            other_protein_copy_coords_nonans = other_protein_copy_coords[
                ~np.isnan(other_protein_copy_coords).any(axis=-1)]
            if torch.is_tensor(self.coords):
                self.coords = self.coords.detach().cpu().numpy()
            coords_copy = copy.deepcopy(self.coords).reshape(-1, 3)
            coords_copy_nonans = coords_copy[~np.isnan(coords_copy).any(axis=-1)]
            # Perform alignment between non-nan coords
            t = pr.calcTransformation(other_protein_copy_coords_nonans,
                                      coords_copy_nonans)
            aligned_coords = t.apply(other_protein_copy_coords)
            # Update coords in other protein
            other_protein_copy.coords = aligned_coords.reshape(len(other_protein_copy),
                                                               -1, 3)
            if other_protein_copy.has_hydrogens:
                other_protein_copy.hcoords = t.apply(
                    other_protein_copy.hcoords.reshape(-1, 3)).reshape(
                        len(other_protein_copy), -1, 3)
                other_protein_copy.coords = other_protein_copy.hcoords
            # Add viz to model
            other_protein_copy.sb = None
            view.addModel(other_protein_copy.to_pdbstr())

        # Set visualization style
        if not style:
            style = {'cartoon': {'color': 'spectrum'}, 'stick': {'radius': .15}}
        if other_protein is None:
            view.setStyle(style)
        elif other_protein is not None:
            style1 = {
                # 'cartoon': {
                #     'color': '#599BFB'
                # },
                'stick': {
                    'radius': .07,
                    'color': '#599BFB'  # Blue
                }
            }
            style2 = {
                # 'cartoon': {
                #     'color': '#FB5960'
                # },
                'stick': {
                    'radius': .15,
                    'color': '#FB5960'  # Red, other
                }
            }
            view.setStyle({"model": 0}, style1)
            view.setStyle({"model": 1}, style2)

        view.zoomTo()
        return view


class ResidueBuilder(object):
    """Builds the atomic coordinates from angles for a specified amino acid residue."""

    def __init__(self,
                 name,
                 angles,
                 prev_res,
                 is_last_res=False,
                 device=torch.device("cpu"),
                 nerf_method="standard"):
        """Initialize a residue builder for building a residue's coordinates from angles.

        If prev_{bb, ang} are None, then this is the first residue.

        Args:
            name: The integer amino acid code for this residue.
            angles: A float tensor containing necessary angles to define this residue.
            prev_bb: Coordinate tensor (3 x 3) of previous residue, upon which this
                residue is extending.
            prev_ang : Angle tensor (1 X NUM_PREDICTED_ANGLES) of previous reside, upon
                which this residue is extending.
            nerf_method (str, optional): Which NeRF implementation to use. "standard" uses
                the standard NeRF formulation described in many papers. "sn_nerf" uses an
                optimized version with less vector normalizations. Defaults to
                "standard".
        """
        if (not isinstance(name, np.int64) and not isinstance(name, np.int32) and
                not isinstance(name, int) and not isinstance(name, torch.Tensor)):
            raise ValueError("Expected integer AA code." + str(name.shape) +
                             str(type(name)))
        if isinstance(angles, np.ndarray):
            angles = torch.tensor(angles, dtype=torch.float32, device=device)
        self.name = name
        self.ang = angles.squeeze()
        self.prev_res = prev_res
        self.device = device
        self.is_last_res = is_last_res
        self.nerf_method = nerf_method

        self.bb = []
        self.sc = []
        self.coords = []
        self.coordinate_padding = torch.ones(3, requires_grad=True,
                                             device=self.device) * GLOBAL_PAD_CHAR

    @property
    def AA(self):
        """Return the one-letter amino acid code (str) for this residue."""
        return VOCAB.int2char(int(self.name))

    def build(self):
        """Construct and return atomic coordinates for this protein."""
        self.build_bb()
        self.build_sc()
        return self._stack_coords()

    def build_bb(self):
        """Build backbone for residue."""
        if self.prev_res is None:
            self.bb = self._init_bb()
        else:
            pts = [self.prev_res.bb[0], self.prev_res.bb[1], self.prev_res.bb[2]]
            for j in range(4):
                if j == 0:
                    # Placing N
                    t = self.prev_res.ang[4]  # thetas["ca-c-n"]
                    b = BB_BUILD_INFO["BONDLENS"]["c-n"]
                    pb = BB_BUILD_INFO["BONDLENS"]["ca-c"]  # pb is previous bond len
                    dihedral = self.prev_res.ang[1]  # psi of previous residue
                elif j == 1:
                    # Placing Ca
                    t = self.prev_res.ang[5]  # thetas["c-n-ca"]
                    b = BB_BUILD_INFO["BONDLENS"]["n-ca"]
                    pb = BB_BUILD_INFO["BONDLENS"]["c-n"]
                    dihedral = self.prev_res.ang[2]  # omega of previous residue
                elif j == 2:
                    # Placing C
                    t = self.ang[3]  # thetas["n-ca-c"]
                    b = BB_BUILD_INFO["BONDLENS"]["ca-c"]
                    pb = BB_BUILD_INFO["BONDLENS"]["n-ca"]
                    dihedral = self.ang[0]  # phi of current residue
                else:
                    # Placing O (carbonyl)
                    t = torch.tensor(BB_BUILD_INFO["BONDANGS"]["ca-c-o"],
                                     device=self.device)
                    b = BB_BUILD_INFO["BONDLENS"]["c-o"]
                    pb = BB_BUILD_INFO["BONDLENS"]["ca-c"]
                    if self.is_last_res:
                        # we explicitly measure this angle during dataset creation,
                        # no need to invert it here.
                        dihedral = self.ang[1]
                    else:
                        # the angle for placing oxygen is opposite to psi of current res
                        dihedral = self.ang[1] - np.pi
                next_pt = nerf(pts[-3],
                               pts[-2],
                               pts[-1],
                               torch.tensor(b, device=self.device),
                               t,
                               dihedral,
                               l_bc=torch.tensor(pb, device=self.device),
                               nerf_method=self.nerf_method)
                pts.append(next_pt)
            self.bb = pts[3:]

        return self.bb

    def _init_bb(self):
        """Initialize the first 3 points of the protein's backbone.

        Placed in an arbitrary plane (z = .001).
        """
        n = torch.tensor([0.0, 0.0, 0.001], device=self.device, requires_grad=True)
        ca = n + torch.tensor([BB_BUILD_INFO["BONDLENS"]["n-ca"], 0.0, 0.0],
                              device=self.device,
                              requires_grad=True)
        cx = torch.cos(np.pi - self.ang[3]) * BB_BUILD_INFO["BONDLENS"]["ca-c"]
        cy = torch.sin(np.pi - self.ang[3]) * BB_BUILD_INFO["BONDLENS"]['ca-c']
        c = ca + torch.tensor(
            [cx, cy, 0.0], device=self.device, dtype=torch.float32, requires_grad=True)
        o = nerf(
            n,
            ca,
            c,
            torch.tensor(BB_BUILD_INFO["BONDLENS"]["c-o"], device=self.device),
            torch.tensor(BB_BUILD_INFO["BONDANGS"]["ca-c-o"], device=self.device),
            self.ang[1] - np.pi,  # opposite to current residue's psi
            l_bc=torch.tensor(BB_BUILD_INFO["BONDLENS"]["ca-c"],
                              device=self.device),  # Previous bond length
            nerf_method=self.nerf_method)
        return [n, ca, c, o]

    def build_sc(self):
        """Build the sidechain atoms for this residue.

        Care is taken when placing the first sc atom (the beta-Carbon). This is
        because the dihedral angle that places this atom must be defined using a
        neighboring (previous or next) residue.
        """
        assert len(self.bb) > 0, "Backbone must be built first."
        self.atom_names = ["N", "CA", "C", "O"]
        self.pts = {"N": self.bb[0], "CA": self.bb[1], "C": self.bb[2]}
        if self.prev_res:
            self.pts["C-"] = self.prev_res.bb[2]
        else:
            self.pts["C-"] = compute_fictious_atom_for_res1(self.pts["N"], self.pts["CA"],
                                                            self.pts["C"])

        last_torsion = None
        for i, (bond_len, angle, torsion, atom_names) in enumerate(
                _get_residue_build_iter(self.name, SC_HBUILD_INFO, self.device)):
            # Select appropriate 3 points to build from
            if i == 0:
                a, b, c = self.pts["C-"], self.pts["N"], self.pts["CA"]
            else:
                a, b, c = (self.pts[an] for an in atom_names[:-1])

            # Select appropriate torsion angle, or infer if part of a planar configuration
            if type(torsion) is str and torsion == "p":
                torsion = self.ang[SC_ANGLES_START_POS + i]
            elif type(torsion) is str and torsion == "i" and last_torsion is not None:
                torsion = last_torsion - np.pi

            new_pt = nerf(a, b, c, bond_len, angle, torsion)
            self.pts[atom_names[-1]] = new_pt
            self.sc.append(new_pt)
            last_torsion = torsion
            self.atom_names.append(atom_names[-1])

        return self.sc

    def _stack_coords(self):
        self.coords = self.bb + self.sc + (NUM_COORDS_PER_RES - len(self.bb) -
                                           len(self.sc)) * [self.coordinate_padding]
        return self.coords

    def to_prody(self, res):
        import prody as pr
        ag = pr.AtomGroup()
        ag.setCoords(torch.stack(self.bb + self.sc).detach().numpy())
        ag.setNames(self.atom_names)
        ag.setResnames([ONE_TO_THREE_LETTER_MAP[VOCAB._int2char[self.name]]] *
                       len(self.atom_names))
        ag.setResnums([res.getResnum()] * len(self.atom_names))
        return pr.Residue(ag, [0] * len(self.atom_names), None)

    def __repr__(self):
        """Return a string describing the name of the residue used for this object."""
        return f"ResidueBuilder({self.AA})"


def _get_residue_build_iter(res, build_dictionary, device):
    """Return an iterator over (bond-lens, angles, torsions, atom names) for a residue.

    This function makes it easy to iterate over the huge amount of data contained in
    the dictionary sidechainnet.structure.build_info.SC_BUILD_INFO. This dictionary
    contains all of the various standard bond and angle values that are used during atomic
    reconstruction of a residue from its angles.

    Args:
        res (int): An interger representing the integer code for a particular amino acid,
            e.g. 'Ala' == 'A' == 0 in sequence.py.
        build_dictionary (dict): A dictionary mapping 3-letter amino acid codes to
            dictionaries of information relevant to the construction of this amino acid
            from angles (i.e. angle names, atom types, bond lengths, bond types, torsion
            types, etc.). See sidechainnet.structure.build_info.SC_BUILD_INFO.

    Returns:
        iterator: An iterator that yields 4-tuples of (bond-value, angle-value,
        torsion-value, atom-name). These values can be used to generating atomic
        coordinates for a residue via the NeRF algorithm
        (sidechainnet.structure.structure.nerf).
    """
    r = build_dictionary[VOCAB.int2chars(int(res))]
    bond_vals = []
    angle_vals = []
    torsion_vals = []
    atom_names = []

    for i in range(len(r['bond-vals'])):
        if r['torsion-names'][i].split("-")[-1].startswith("H"):
            # We have reached the end of the heavy atoms
            break
        bond_vals.append(
            torch.tensor(r['bond-vals'][i], dtype=torch.float32, device=device))
        angle_vals.append(
            torch.tensor(r['angle-vals'][i], dtype=torch.float32, device=device))
        torsion_vals.append(
            torch.tensor(r['torsion-vals'][i], dtype=torch.float32, device=device
                        ) if r['torsion-vals'][i] not in ["p", "i"] else r['torsion-vals'][i])
        atom_names.append(r["torsion-names"][i].split("-"))

    return iter(zip(bond_vals, angle_vals, torsion_vals, atom_names))


def _convert_seq_to_str(seq):
    """Assuming seq is an int list or int tensor, returns its str representation."""
    seq_as_str = ""
    if isinstance(seq, torch.Tensor):
        seq = seq.numpy()
    seq = seq.flatten()
    if len(seq.shape) == 1:
        # The seq is represented as an integer sequence
        if len(seq.shape) == 1:
            seq_as_str = VOCAB.ints2str(seq)
        elif len(seq.shape) == 2:
            if seq.shape[0] != 1:
                raise ValueError(f"Seq shape {seq.shape} is not supported.")
            else:
                seq_as_str = VOCAB.ints2str(seq[0])
    else:
        raise UnsupportedOperation(f"Seq shape {seq.shape} is not supported.")

    return seq_as_str


# @torch.jit.script
def _init_bb_helper(BB_n_ca: float, ang3: torch.Tensor, BB_ca_c: float, device: str):
    """Torchscript friendly helper for _init_bb. Currently unused."""
    n = torch.tensor([0.0, 0.0, 0.001], requires_grad=True, device=device)
    ca = n + torch.tensor([BB_n_ca, 0.0, 0.0], requires_grad=True, device=device)
    pi_minus_ang3 = np.pi - ang3
    c = ca + (torch.stack([
        torch.cos(np.pi - ang3),
        torch.sin(pi_minus_ang3),
        torch.tensor(0.0, device=device)
    ]) * BB_ca_c).float()
    return n, ca, c


if __name__ == '__main__':
    import pickle

    def _load_data(path):
        with open(path, "rb") as f:
            data = pickle.load(f)
        return data

    d = _load_data(
        "/home/jok120/dev_sidechainnet/data/sidechainnet/sidechainnet_casp12_30.pkl")

    idx = 15

    sb = StructureBuilder(d['train']['seq'][idx], d['train']['ang'][idx])
    sb.to_pdb("test00.pdb")<|MERGE_RESOLUTION|>--- conflicted
+++ resolved
@@ -189,12 +189,6 @@
             self.coords += res.build()
             prev_res = res
 
-<<<<<<< HEAD
-        if not self.is_numpy:
-            self.coords = torch.stack(self.coords).double()
-        else:
-            self.coords = np.stack([c.detach().numpy() for c in self.coords])
-=======
         if self.data_type == 'numpy' and torch.is_tensor(self.coords[0]):
             self.coords = torch.stack(self.coords)
             self.coords = self.coords.detach().numpy()
@@ -203,7 +197,6 @@
         else:
             self.coords = torch.stack(self.coords)
             self.data_type = 'torch'
->>>>>>> 9eb70227
 
         return self.coords
 
