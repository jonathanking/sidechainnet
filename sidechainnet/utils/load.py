--- conflicted
+++ resolved
@@ -126,14 +126,6 @@
     By default, the data is returned as a SCNDataset object, to facilitate inspection.
 
     Args:
-<<<<<<< HEAD
-        casp_version (int, optional): CASP version to load (7-12). Defaults to 12.
-        casp_thinning (int, optional): ProteinNet/SidechainNet "thinning" to load. A
-            thinning represents the minimum sequence similarity each protein sequence must
-            have to all other sequences in the same thinning. The 100 thinning contains
-            all of the protein entries in SidechainNet, while the 30 thinning has a much
-            smaller amount. Defaults to 30.
-=======
         casp_version (int, optional): CASP version to load (7-12). Defaults to 12. Users
             may also specify 'debug' to load a small, debug dataset.
         thinning (int, optional): ProteinNet/SidechainNet "thinning" to load. A thinning
@@ -143,7 +135,6 @@
             amount. Defaults to 30. For CASP 12, users may specify the thinning as either
             'scnmin' or 'scnunmin', which refer to the datasets used in the OpenMM-Loss
             paper, https://doi.org/10.1101/2023.10.03.560775.
->>>>>>> f0760634
         scn_dir (str, optional): Path where SidechainNet data will be stored locally.
             Defaults to "./sidechainnet_data".
         force_download (bool, optional): If true, download SidechainNet data from the web
