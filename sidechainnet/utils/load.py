--- conflicted
+++ resolved
@@ -105,12 +105,8 @@
          complete_structures_only=False,
          local_scn_path=None,
          scn_dataset=False,
-<<<<<<< HEAD
-         shuffle=True):
-=======
          shuffle=True,
          **kwargs):
->>>>>>> 0dd189a5
     #: Okay
     """Load and return the specified SidechainNet dataset as a dictionary or DataLoaders.
 
@@ -302,12 +298,8 @@
             dynamic_batching=dynamic_batching,
             optimize_for_cpu_parallelism=optimize_for_cpu_parallelism,
             train_eval_downsample=train_eval_downsample,
-<<<<<<< HEAD
-            shuffle=shuffle)
-=======
             shuffle=shuffle,
             complete_structures_only=complete_structures_only)
->>>>>>> 0dd189a5
 
     return
 
