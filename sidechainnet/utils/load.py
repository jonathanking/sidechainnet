--- conflicted
+++ resolved
@@ -453,24 +453,6 @@
     "sidechainnet_casp8_100.pkl": _base_url + "sidechainnet_casp8_100.pkl",
 
     # CASP 7
-<<<<<<< HEAD
-    "sidechainnet_casp7_30.pkl":
-        "https://pitt.box.com/shared/static/krprccxr3sv9tpfu1r7xrtaulg0qucy7.pkl",
-    "sidechainnet_casp7_50.pkl":
-        "https://pitt.box.com/shared/static/4pw56huei1123a5rd6g460886kg0pex7.pkl",
-    "sidechainnet_casp7_70.pkl":
-        "https://pitt.box.com/shared/static/afyow2ki9mwuoago0bzlsp5ame8dq12g.pkl",
-    "sidechainnet_casp7_90.pkl":
-        "https://pitt.box.com/shared/static/phsbdw8bj1oiv61d6hps0j62324820f3.pkl",
-    "sidechainnet_casp7_95.pkl":
-        "https://pitt.box.com/shared/static/2lgbtdw6c5df0qpe7dtnlaawowy9ic5r.pkl",
-    "sidechainnet_casp7_100.pkl":
-        "https://pitt.box.com/shared/static/6qipxz2z2n12a06vln5ucmzu4dcyw5ee.pkl",
-
-    # Other
-    "sidechainnet_debug.pkl":
-        "https://pitt.box.com/shared/static/1w087htft56umnedlgp9yo4frnhmaakt.pkl"
-=======
     "sidechainnet_casp7_30.pkl":  _base_url + "sidechainnet_casp7_30.pkl",
     "sidechainnet_casp7_50.pkl":  _base_url + "sidechainnet_casp7_50.pkl",
     "sidechainnet_casp7_70.pkl":  _base_url + "sidechainnet_casp7_70.pkl",
@@ -480,5 +462,4 @@
 
     # Other
     "sidechainnet_debug.pkl":     _base_url + "sidechainnet_debug.pkl",
->>>>>>> 69489003
 }